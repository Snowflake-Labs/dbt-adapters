import unittest
from unittest import mock

import dbt.flags as flags
from agate import Row
from pyhive import hive
from dbt.adapters.spark import SparkAdapter, SparkRelation
from .utils import config_from_parts_or_dicts


class TestSparkAdapter(unittest.TestCase):

    def setUp(self):
        flags.STRICT_MODE = False

        self.project_cfg = {
            'name': 'X',
            'version': '0.1',
            'profile': 'test',
            'project-root': '/tmp/dbt/does-not-exist',
            'quoting': {
                'identifier': False,
                'schema': False,
            }
        }

    def _get_target_http(self, project):
        return config_from_parts_or_dicts(project, {
            'outputs': {
                'test': {
                    'type': 'spark',
                    'method': 'http',
                    'schema': 'analytics',
                    'host': 'myorg.sparkhost.com',
                    'port': 443,
                    'token': 'abc123',
                    'organization': '0123456789',
                    'cluster': '01234-23423-coffeetime',
                }
            },
            'target': 'test'
        })

    def _get_target_thrift(self, project):
        return config_from_parts_or_dicts(project, {
            'outputs': {
                'test': {
                    'type': 'spark',
                    'method': 'thrift',
                    'schema': 'analytics',
                    'host': 'myorg.sparkhost.com',
                    'port': 10001,
                    'user': 'dbt'
                }
            },
            'target': 'test'
        })

    def test_http_connection(self):
        config = self._get_target_http(self.project_cfg)
        adapter = SparkAdapter(config)

        def hive_http_connect(thrift_transport):
            self.assertEqual(thrift_transport.scheme, 'https')
            self.assertEqual(thrift_transport.port, 443)
            self.assertEqual(thrift_transport.host, 'myorg.sparkhost.com')
            self.assertEqual(thrift_transport.path, '/sql/protocolv1/o/0123456789/01234-23423-coffeetime')

        # with mock.patch.object(hive, 'connect', new=hive_http_connect):
        with mock.patch('dbt.adapters.spark.connections.hive.connect', new=hive_http_connect):
            connection = adapter.acquire_connection('dummy')
            connection.handle  # trigger lazy-load

            self.assertEqual(connection.state, 'open')
            self.assertNotEqual(connection.handle, None)
            self.assertEqual(connection.credentials.cluster, '01234-23423-coffeetime')
            self.assertEqual(connection.credentials.token, 'abc123')
            self.assertEqual(connection.credentials.schema, 'analytics')
            self.assertEqual(connection.credentials.database, 'analytics')

    def test_thrift_connection(self):
        config = self._get_target_thrift(self.project_cfg)
        adapter = SparkAdapter(config)

        def hive_thrift_connect(host, port, username):
            self.assertEqual(host, 'myorg.sparkhost.com')
            self.assertEqual(port, 10001)
            self.assertEqual(username, 'dbt')

        with mock.patch.object(hive, 'connect', new=hive_thrift_connect):
            connection = adapter.acquire_connection('dummy')
            connection.handle  # trigger lazy-load

            self.assertEqual(connection.state, 'open')
            self.assertNotEqual(connection.handle, None)
            self.assertEqual(connection.credentials.schema, 'analytics')
            self.assertEqual(connection.credentials.database, 'analytics')

    def test_parse_relation(self):
        self.maxDiff = None
        rel_type = SparkRelation.RelationType.Table

        relation = SparkRelation.create(
            database='default_database',
            schema='default_schema',
            identifier='mytable',
            type=rel_type
        )

        # Mimics the output of Spark with a DESCRIBE TABLE EXTENDED
        plain_rows = [
            ('col1', 'decimal(22,0)'),
            ('col2', 'string',),
            ('dt', 'date'),
            ('# Partition Information', 'data_type'),
            ('# col_name', 'data_type'),
            ('dt', 'date'),
            (None, None),
            ('# Detailed Table Information', None),
            ('Database', relation.database),
            ('Owner', 'root'),
            ('Created Time', 'Wed Feb 04 18:15:00 UTC 1815'),
            ('Last Access', 'Wed May 20 19:25:00 UTC 1925'),
            ('Type', 'MANAGED'),
            ('Provider', 'delta'),
            ('Location', '/mnt/vo'),
            ('Serde Library', 'org.apache.hadoop.hive.serde2.lazy.LazySimpleSerDe'),
            ('InputFormat', 'org.apache.hadoop.mapred.SequenceFileInputFormat'),
            ('OutputFormat', 'org.apache.hadoop.hive.ql.io.HiveSequenceFileOutputFormat'),
            ('Partition Provider', 'Catalog')
        ]

        input_cols = [Row(keys=['col_name', 'data_type'], values=r) for r in plain_rows]

        config = self._get_target_http(self.project_cfg)
        rows = SparkAdapter(config).parse_describe_extended(relation, input_cols)
        self.assertEqual(len(rows), 3)
<<<<<<< HEAD
        self.assertEqual(rows[0].to_dict(omit_none=False), {
=======
        self.assertEqual(rows[0].to_dict(), {
>>>>>>> e6610ae6
            'table_database': relation.database,
            'table_schema': relation.schema,
            'table_name': relation.name,
            'table_type': rel_type,
            'table_owner': 'root',
            'table_stats': None,
            'column': 'col1',
            'column_index': 0,
            'dtype': 'decimal(22,0)',
            'numeric_scale': None,
            'numeric_precision': None,
            'char_size': None
        })

<<<<<<< HEAD
        self.assertEqual(rows[1].to_dict(omit_none=False), {
=======
        self.assertEqual(rows[1].to_dict(), {
>>>>>>> e6610ae6
            'table_database': relation.database,
            'table_schema': relation.schema,
            'table_name': relation.name,
            'table_type': rel_type,
            'table_owner': 'root',
            'table_stats': None,
            'column': 'col2',
            'column_index': 1,
            'dtype': 'string',
            'numeric_scale': None,
            'numeric_precision': None,
            'char_size': None
        })

<<<<<<< HEAD
        self.assertEqual(rows[2].to_dict(omit_none=False), {
=======
        self.assertEqual(rows[2].to_dict(), {
>>>>>>> e6610ae6
            'table_database': relation.database,
            'table_schema': relation.schema,
            'table_name': relation.name,
            'table_type': rel_type,
            'table_owner': 'root',
            'table_stats': None,
            'column': 'dt',
            'column_index': 2,
            'dtype': 'date',
            'numeric_scale': None,
            'numeric_precision': None,
            'char_size': None
        })

    def test_parse_relation_with_statistics(self):
        self.maxDiff = None
<<<<<<< HEAD
        rel_type = SparkRelation.RelationType.Table

        relation = SparkRelation.create(
=======
        rel_type = 'table'

        relation = BaseRelation.create(
>>>>>>> e6610ae6
            database='default_database',
            schema='default_schema',
            identifier='mytable',
            type=rel_type
        )

        # Mimics the output of Spark with a DESCRIBE TABLE EXTENDED
        plain_rows = [
            ('col1', 'decimal(22,0)'),
            ('# Partition Information', 'data_type'),
            (None, None),
            ('# Detailed Table Information', None),
            ('Database', relation.database),
            ('Owner', 'root'),
            ('Created Time', 'Wed Feb 04 18:15:00 UTC 1815'),
            ('Last Access', 'Wed May 20 19:25:00 UTC 1925'),
            ('Statistics', '1109049927 bytes, 14093476 rows'),
            ('Type', 'MANAGED'),
            ('Provider', 'delta'),
            ('Location', '/mnt/vo'),
            ('Serde Library', 'org.apache.hadoop.hive.serde2.lazy.LazySimpleSerDe'),
            ('InputFormat', 'org.apache.hadoop.mapred.SequenceFileInputFormat'),
            ('OutputFormat', 'org.apache.hadoop.hive.ql.io.HiveSequenceFileOutputFormat'),
            ('Partition Provider', 'Catalog')
        ]

        input_cols = [Row(keys=['col_name', 'data_type'], values=r) for r in plain_rows]

<<<<<<< HEAD
        config = self._get_target_http(self.project_cfg)
        rows = SparkAdapter(config).parse_describe_extended(relation, input_cols)
        self.assertEqual(len(rows), 1)
        self.assertEqual(rows[0].to_dict(omit_none=False), {
=======
        config = self.get_target_http(self.project_cfg)
        rows = SparkAdapter(config).parse_describe_extended(relation, input_cols)
        self.assertEqual(len(rows), 1)
        self.assertEqual(rows[0].to_dict(), {
>>>>>>> e6610ae6
            'table_database': relation.database,
            'table_schema': relation.schema,
            'table_name': relation.name,
            'table_type': rel_type,
            'table_owner': 'root',
<<<<<<< HEAD
            'table_stats': '1109049927 bytes, 14093476 rows',
            'column': 'col1',
=======
            'column': 'col1',
            'column_name': 'col1',
>>>>>>> e6610ae6
            'column_index': 0,
            'dtype': 'decimal(22,0)',
            'numeric_scale': None,
            'numeric_precision': None,
            'char_size': None,
<<<<<<< HEAD
=======

            'stats:bytes:description': '',
            'stats:bytes:include': True,
            'stats:bytes:label': 'bytes',
            'stats:bytes:value': 1109049927,

            'stats:rows:description': '',
            'stats:rows:include': True,
            'stats:rows:label': 'rows',
            'stats:rows:value': 14093476,
>>>>>>> e6610ae6
        })<|MERGE_RESOLUTION|>--- conflicted
+++ resolved
@@ -135,17 +135,12 @@
         config = self._get_target_http(self.project_cfg)
         rows = SparkAdapter(config).parse_describe_extended(relation, input_cols)
         self.assertEqual(len(rows), 3)
-<<<<<<< HEAD
         self.assertEqual(rows[0].to_dict(omit_none=False), {
-=======
-        self.assertEqual(rows[0].to_dict(), {
->>>>>>> e6610ae6
-            'table_database': relation.database,
-            'table_schema': relation.schema,
-            'table_name': relation.name,
-            'table_type': rel_type,
-            'table_owner': 'root',
-            'table_stats': None,
+            'table_database': relation.database,
+            'table_schema': relation.schema,
+            'table_name': relation.name,
+            'table_type': rel_type,
+            'table_owner': 'root',
             'column': 'col1',
             'column_index': 0,
             'dtype': 'decimal(22,0)',
@@ -154,17 +149,12 @@
             'char_size': None
         })
 
-<<<<<<< HEAD
         self.assertEqual(rows[1].to_dict(omit_none=False), {
-=======
-        self.assertEqual(rows[1].to_dict(), {
->>>>>>> e6610ae6
-            'table_database': relation.database,
-            'table_schema': relation.schema,
-            'table_name': relation.name,
-            'table_type': rel_type,
-            'table_owner': 'root',
-            'table_stats': None,
+            'table_database': relation.database,
+            'table_schema': relation.schema,
+            'table_name': relation.name,
+            'table_type': rel_type,
+            'table_owner': 'root',
             'column': 'col2',
             'column_index': 1,
             'dtype': 'string',
@@ -173,17 +163,12 @@
             'char_size': None
         })
 
-<<<<<<< HEAD
         self.assertEqual(rows[2].to_dict(omit_none=False), {
-=======
-        self.assertEqual(rows[2].to_dict(), {
->>>>>>> e6610ae6
-            'table_database': relation.database,
-            'table_schema': relation.schema,
-            'table_name': relation.name,
-            'table_type': rel_type,
-            'table_owner': 'root',
-            'table_stats': None,
+            'table_database': relation.database,
+            'table_schema': relation.schema,
+            'table_name': relation.name,
+            'table_type': rel_type,
+            'table_owner': 'root',
             'column': 'dt',
             'column_index': 2,
             'dtype': 'date',
@@ -194,15 +179,9 @@
 
     def test_parse_relation_with_statistics(self):
         self.maxDiff = None
-<<<<<<< HEAD
         rel_type = SparkRelation.RelationType.Table
 
         relation = SparkRelation.create(
-=======
-        rel_type = 'table'
-
-        relation = BaseRelation.create(
->>>>>>> e6610ae6
             database='default_database',
             schema='default_schema',
             identifier='mytable',
@@ -231,36 +210,21 @@
 
         input_cols = [Row(keys=['col_name', 'data_type'], values=r) for r in plain_rows]
 
-<<<<<<< HEAD
         config = self._get_target_http(self.project_cfg)
         rows = SparkAdapter(config).parse_describe_extended(relation, input_cols)
         self.assertEqual(len(rows), 1)
         self.assertEqual(rows[0].to_dict(omit_none=False), {
-=======
-        config = self.get_target_http(self.project_cfg)
-        rows = SparkAdapter(config).parse_describe_extended(relation, input_cols)
-        self.assertEqual(len(rows), 1)
-        self.assertEqual(rows[0].to_dict(), {
->>>>>>> e6610ae6
-            'table_database': relation.database,
-            'table_schema': relation.schema,
-            'table_name': relation.name,
-            'table_type': rel_type,
-            'table_owner': 'root',
-<<<<<<< HEAD
-            'table_stats': '1109049927 bytes, 14093476 rows',
+            'table_database': relation.database,
+            'table_schema': relation.schema,
+            'table_name': relation.name,
+            'table_type': rel_type,
+            'table_owner': 'root',
             'column': 'col1',
-=======
-            'column': 'col1',
-            'column_name': 'col1',
->>>>>>> e6610ae6
             'column_index': 0,
             'dtype': 'decimal(22,0)',
             'numeric_scale': None,
             'numeric_precision': None,
             'char_size': None,
-<<<<<<< HEAD
-=======
 
             'stats:bytes:description': '',
             'stats:bytes:include': True,
@@ -271,5 +235,4 @@
             'stats:rows:include': True,
             'stats:rows:label': 'rows',
             'stats:rows:value': 14093476,
->>>>>>> e6610ae6
         })