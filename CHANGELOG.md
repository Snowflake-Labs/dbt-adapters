<<<<<<< HEAD
## dbt-spark 0.19.1b2 (Release TBD)

### Under the hood
- update serialization calls to use new API in dbt-core `0.19.1b2` ([#150](https://github.com/fishtown-analytics/dbt-spark/pull/150))


## dbt-spark 0.19.0 (February 22, 2021)
=======
## dbt-spark 0.19.0.1 (Release TBD)

### Fixes
- Fix package distribution to include incremental model materializations ([#151](https://github.com/fishtown-analytics/dbt-spark/pull/151), [#152](https://github.com/fishtown-analytics/dbt-spark/issues/152))

## dbt-spark 0.19.0 (February 21, 2021)
>>>>>>> 130ef709

### Breaking changes
- Incremental models have `incremental_strategy: append` by default. This strategy adds new records without updating or overwriting existing records. For that, use `merge` or `insert_overwrite` instead, depending on the file format, connection method, and attributes of your underlying data. dbt will try to raise a helpful error if you configure a strategy that is not supported for a given file format or connection. ([#140](https://github.com/fishtown-analytics/dbt-spark/pull/140), [#141](https://github.com/fishtown-analytics/dbt-spark/pull/141))

### Fixes
- Capture hard-deleted records in snapshot merge, when `invalidate_hard_deletes` config is set ([#109](https://github.com/fishtown-analytics/dbt-spark/pull/143), [#126](https://github.com/fishtown-analytics/dbt-spark/pull/144))

## dbt-spark 0.19.0rc1 (January 8, 2021)

### Breaking changes
- Users of the `http` and `thrift` connection methods need to install extra requirements: `pip install dbt-spark[PyHive]` ([#109](https://github.com/fishtown-analytics/dbt-spark/pull/109), [#126](https://github.com/fishtown-analytics/dbt-spark/pull/126))

### Under the hood
- Enable `CREATE OR REPLACE` support when using Delta. Instead of dropping and recreating the table, it will keep the existing table, and add a new version as supported by Delta. This will ensure that the table stays available when running the pipeline, and you can track the history.
- Add changelog, issue templates ([#119](https://github.com/fishtown-analytics/dbt-spark/pull/119), [#120](https://github.com/fishtown-analytics/dbt-spark/pull/120))

### Fixes
- Handle case of 0 retries better for HTTP Spark Connections ([#132](https://github.com/fishtown-analytics/dbt-spark/pull/132))

### Contributors
- [@danielvdende](https://github.com/danielvdende) ([#132](https://github.com/fishtown-analytics/dbt-spark/pull/132))
- [@Fokko](https://github.com/Fokko) ([#125](https://github.com/fishtown-analytics/dbt-spark/pull/125))

## dbt-spark 0.18.1.1 (November 13, 2020)

### Fixes
- Fix `extras_require` typo to enable `pip install dbt-spark[ODBC]` (([#121](https://github.com/fishtown-analytics/dbt-spark/pull/121)), ([#122](https://github.com/fishtown-analytics/dbt-spark/pull/122)))

## dbt-spark 0.18.1 (November 6, 2020)

### Features
- Allows users to specify `auth` and `kerberos_service_name` ([#107](https://github.com/fishtown-analytics/dbt-spark/pull/107))
- Add support for ODBC driver connections to Databricks clusters and endpoints ([#116](https://github.com/fishtown-analytics/dbt-spark/pull/116))

### Under the hood
- Updated README links ([#115](https://github.com/fishtown-analytics/dbt-spark/pull/115))
- Support complete atomic overwrite of non-partitioned incremental models ([#117](https://github.com/fishtown-analytics/dbt-spark/pull/117))
- Update to support dbt-core 0.18.1 ([#110](https://github.com/fishtown-analytics/dbt-spark/pull/110), [#118](https://github.com/fishtown-analytics/dbt-spark/pull/118))

### Contributors
- [@danielhstahl](https://github.com/danielhstahl) ([#107](https://github.com/fishtown-analytics/dbt-spark/pull/107))
- [@collinprather](https://github.com/collinprather) ([#115](https://github.com/fishtown-analytics/dbt-spark/pull/115))
- [@charlottevdscheun](https://github.com/charlottevdscheun) ([#117](https://github.com/fishtown-analytics/dbt-spark/pull/117))
- [@Fokko](https://github.com/Fokko) ([#117](https://github.com/fishtown-analytics/dbt-spark/pull/117))

## dbt-spark 0.18.0 (September 18, 2020)

### Under the hood
- Make a number of changes to support dbt-adapter-tests ([#103](https://github.com/fishtown-analytics/dbt-spark/pull/103))
- Update to support dbt-core 0.18.0. Run CI tests against local Spark, Databricks ([#105](https://github.com/fishtown-analytics/dbt-spark/pull/105))<|MERGE_RESOLUTION|>--- conflicted
+++ resolved
@@ -1,19 +1,14 @@
-<<<<<<< HEAD
 ## dbt-spark 0.19.1b2 (Release TBD)
 
 ### Under the hood
 - update serialization calls to use new API in dbt-core `0.19.1b2` ([#150](https://github.com/fishtown-analytics/dbt-spark/pull/150))
 
-
-## dbt-spark 0.19.0 (February 22, 2021)
-=======
-## dbt-spark 0.19.0.1 (Release TBD)
+## dbt-spark 0.19.0.1 (February 26, 2021)
 
 ### Fixes
 - Fix package distribution to include incremental model materializations ([#151](https://github.com/fishtown-analytics/dbt-spark/pull/151), [#152](https://github.com/fishtown-analytics/dbt-spark/issues/152))
 
 ## dbt-spark 0.19.0 (February 21, 2021)
->>>>>>> 130ef709
 
 ### Breaking changes
 - Incremental models have `incremental_strategy: append` by default. This strategy adds new records without updating or overwriting existing records. For that, use `merge` or `insert_overwrite` instead, depending on the file format, connection method, and attributes of your underlying data. dbt will try to raise a helpful error if you configure a strategy that is not supported for a given file format or connection. ([#140](https://github.com/fishtown-analytics/dbt-spark/pull/140), [#141](https://github.com/fishtown-analytics/dbt-spark/pull/141))
